{
  "pins" : [
    {
      "identity" : "async-http-client",
      "kind" : "remoteSourceControl",
      "location" : "https://github.com/swift-server/async-http-client.git",
      "state" : {
<<<<<<< HEAD
        "revision" : "864c8d9e0ead5de7ba70b61c8982f89126710863",
        "version" : "1.15.0"
=======
        "revision" : "e8babad8226b9b3f956a252d5b80e36b0c9d62a9",
        "version" : "1.22.0"
>>>>>>> 6bcf3dec
      }
    },
    {
      "identity" : "async-kit",
      "kind" : "remoteSourceControl",
      "location" : "https://github.com/vapor/async-kit.git",
      "state" : {
        "revision" : "eab9edff78e8ace20bd7cb6e792ab46d54f59ab9",
        "version" : "1.18.0"
      }
    },
    {
      "identity" : "console-kit",
      "kind" : "remoteSourceControl",
      "location" : "https://github.com/vapor/console-kit.git",
      "state" : {
        "revision" : "78c0dd739df8cb9ee14a8bbbf770facc4fc3402a",
        "version" : "4.15.0"
      }
    },
    {
      "identity" : "leaf",
      "kind" : "remoteSourceControl",
      "location" : "https://github.com/vapor/leaf.git",
      "state" : {
        "revision" : "bf1c27928c3f7f93fcdca570d7514727fa23e14e",
        "version" : "4.2.2"
      }
    },
    {
      "identity" : "leaf-kit",
      "kind" : "remoteSourceControl",
      "location" : "https://github.com/vapor/leaf-kit.git",
      "state" : {
        "revision" : "c67a1b06561bfb8a427ed7e50e27792e083f2d3e",
        "version" : "1.8.0"
      }
    },
    {
      "identity" : "multipart-kit",
      "kind" : "remoteSourceControl",
      "location" : "https://github.com/vapor/multipart-kit.git",
      "state" : {
        "revision" : "0d55c35e788451ee27222783c7d363cb88092fab",
        "version" : "4.5.2"
      }
    },
    {
      "identity" : "routing-kit",
      "kind" : "remoteSourceControl",
      "location" : "https://github.com/vapor/routing-kit.git",
      "state" : {
        "revision" : "ffac7b3a127ce1e85fb232f1a6271164628809ad",
        "version" : "4.6.0"
      }
    },
    {
      "identity" : "swift-algorithms",
      "kind" : "remoteSourceControl",
      "location" : "https://github.com/apple/swift-algorithms.git",
      "state" : {
        "revision" : "b14b7f4c528c942f121c8b860b9410b2bf57825e",
        "version" : "1.0.0"
      }
    },
    {
      "identity" : "swift-atomics",
      "kind" : "remoteSourceControl",
      "location" : "https://github.com/apple/swift-atomics.git",
      "state" : {
        "revision" : "cd142fd2f64be2100422d658e7411e39489da985",
        "version" : "1.2.0"
      }
    },
    {
      "identity" : "swift-collections",
      "kind" : "remoteSourceControl",
      "location" : "https://github.com/apple/swift-collections.git",
      "state" : {
        "revision" : "f504716c27d2e5d4144fa4794b12129301d17729",
        "version" : "1.0.3"
      }
    },
    {
      "identity" : "swift-crypto",
      "kind" : "remoteSourceControl",
      "location" : "https://github.com/apple/swift-crypto.git",
      "state" : {
        "revision" : "f652300628eb2003449e627f1f394a27ea2af9a8",
        "version" : "2.2.0"
      }
    },
    {
      "identity" : "swift-http-types",
      "kind" : "remoteSourceControl",
      "location" : "https://github.com/apple/swift-http-types",
      "state" : {
        "revision" : "ae67c8178eb46944fd85e4dc6dd970e1f3ed6ccd",
        "version" : "1.3.0"
      }
    },
    {
      "identity" : "swift-log",
      "kind" : "remoteSourceControl",
      "location" : "https://github.com/apple/swift-log.git",
      "state" : {
        "revision" : "9cb486020ebf03bfa5b5df985387a14a98744537",
        "version" : "1.6.1"
      }
    },
    {
      "identity" : "swift-metrics",
      "kind" : "remoteSourceControl",
      "location" : "https://github.com/apple/swift-metrics.git",
      "state" : {
        "revision" : "53be78637ecd165d1ddedc4e20de69b8f43ec3b7",
        "version" : "2.3.2"
      }
    },
    {
      "identity" : "swift-nio",
      "kind" : "remoteSourceControl",
      "location" : "https://github.com/apple/swift-nio.git",
      "state" : {
        "revision" : "9746cf80e29edfef2a39924a66731249223f42a3",
        "version" : "2.72.0"
      }
    },
    {
      "identity" : "swift-nio-extras",
      "kind" : "remoteSourceControl",
      "location" : "https://github.com/apple/swift-nio-extras.git",
      "state" : {
        "revision" : "d1ead62745cc3269e482f1c51f27608057174379",
        "version" : "1.24.0"
      }
    },
    {
      "identity" : "swift-nio-http2",
      "kind" : "remoteSourceControl",
      "location" : "https://github.com/apple/swift-nio-http2.git",
      "state" : {
        "revision" : "b5f7062b60e4add1e8c343ba4eb8da2e324b3a94",
        "version" : "1.34.0"
      }
    },
    {
      "identity" : "swift-nio-ssl",
      "kind" : "remoteSourceControl",
      "location" : "https://github.com/apple/swift-nio-ssl.git",
      "state" : {
        "revision" : "7b84abbdcef69cc3be6573ac12440220789dcd69",
        "version" : "2.27.2"
      }
    },
    {
      "identity" : "swift-nio-transport-services",
      "kind" : "remoteSourceControl",
      "location" : "https://github.com/apple/swift-nio-transport-services.git",
      "state" : {
        "revision" : "38ac8221dd20674682148d6451367f89c2652980",
        "version" : "1.21.0"
      }
    },
    {
      "identity" : "swift-numerics",
      "kind" : "remoteSourceControl",
      "location" : "https://github.com/apple/swift-numerics",
      "state" : {
        "revision" : "0a5bc04095a675662cf24757cc0640aa2204253b",
        "version" : "1.0.2"
      }
    },
    {
      "identity" : "swift-system",
      "kind" : "remoteSourceControl",
      "location" : "https://github.com/apple/swift-system.git",
      "state" : {
        "revision" : "d2ba781702a1d8285419c15ee62fd734a9437ff5",
        "version" : "1.3.2"
      }
    },
    {
      "identity" : "vapor",
      "kind" : "remoteSourceControl",
      "location" : "https://github.com/vapor/vapor.git",
      "state" : {
        "revision" : "6db3d917b5ce5024a84eb265ef65691383305d70",
        "version" : "4.90.0"
      }
    },
    {
      "identity" : "websocket-kit",
      "kind" : "remoteSourceControl",
      "location" : "https://github.com/vapor/websocket-kit.git",
      "state" : {
        "revision" : "4232d34efa49f633ba61afde365d3896fc7f8740",
        "version" : "2.15.0"
      }
    }
  ],
  "version" : 2
}<|MERGE_RESOLUTION|>--- conflicted
+++ resolved
@@ -5,13 +5,8 @@
       "kind" : "remoteSourceControl",
       "location" : "https://github.com/swift-server/async-http-client.git",
       "state" : {
-<<<<<<< HEAD
-        "revision" : "864c8d9e0ead5de7ba70b61c8982f89126710863",
-        "version" : "1.15.0"
-=======
         "revision" : "e8babad8226b9b3f956a252d5b80e36b0c9d62a9",
         "version" : "1.22.0"
->>>>>>> 6bcf3dec
       }
     },
     {
